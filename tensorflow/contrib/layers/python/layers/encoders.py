--- conflicted
+++ resolved
@@ -121,11 +121,7 @@
     `Tensor` of `[batch_size, doc_length, embed_dim]` with embedded sequences.
 
   Raises:
-<<<<<<< HEAD
-    ValueError: if `embed_dim` or `vocab_size` are not specified when 
-=======
     ValueError: if `embed_dim` or `vocab_size` are not specified when
->>>>>>> 1a1bef74
       `reuse` is `None` or `False`.
   """
   if not (reuse or (vocab_size and embed_dim)):
