# Description:
#   Wrap NVIDIA TensorRT (http://developer.nvidia.com/tensorrt) with tensorflow
#   and provide TensorRT operators and converter package.
#   APIs are meant to change over time.

package(default_visibility = ["//tensorflow:__subpackages__"])

licenses(["notice"])  # Apache 2.0

exports_files(["LICENSE"])

load(
    "//tensorflow:tensorflow.bzl",
    "tf_cc_test",
    "tf_copts",
    "tf_cuda_library",
    "tf_custom_op_library",
    "tf_custom_op_library_additional_deps",
    "tf_gen_op_libs",
    "tf_gen_op_wrapper_py",
)
load("//tensorflow:tensorflow.bzl", "tf_cuda_cc_test")
load("//tensorflow:tensorflow.bzl", "tf_custom_op_py_library")
load("//tensorflow:tensorflow.bzl", "tf_py_wrap_cc")
load(
    "@local_config_tensorrt//:build_defs.bzl",
    "if_tensorrt",
)

tf_cuda_cc_test(
    name = "tensorrt_test_cc",
    size = "small",
    srcs = ["tensorrt_test.cc"],
    tags = [
        "manual",
        "notap",
    ],
    deps = [
        "//tensorflow/core:lib",
        "//tensorflow/core:test",
        "//tensorflow/core:test_main",
    ] + if_tensorrt([
        "@local_config_cuda//cuda:cuda_headers",
        "@local_config_tensorrt//:nv_infer",
    ]),
)

tf_custom_op_library(
    name = "python/ops/_trt_engine_op.so",
    srcs = ["ops/trt_engine_op.cc"],
    deps = [
        ":trt_engine_op_kernel",
        ":trt_shape_function",
        "//tensorflow/core:lib_proto_parsing",
    ] + if_tensorrt([
        "@local_config_tensorrt//:nv_infer",
    ]),
)

tf_cuda_library(
    name = "trt_shape_function",
    srcs = ["shape_fn/trt_shfn.cc"],
    hdrs = ["shape_fn/trt_shfn.h"],
    visibility = ["//visibility:public"],
    deps = [
        ":trt_logging",
    ] + if_tensorrt([
        "@local_config_tensorrt//:nv_infer",
    ]) + tf_custom_op_library_additional_deps(),
)

cc_library(
    name = "trt_engine_op_kernel",
    srcs = ["kernels/trt_engine_op.cc"],
    hdrs = ["kernels/trt_engine_op.h"],
    copts = tf_copts(),
    deps = [
        ":trt_logging",
        "//tensorflow/core:gpu_headers_lib",
        "//tensorflow/core:lib_proto_parsing",
        "//tensorflow/core:stream_executor_headers_lib",
    ] + if_tensorrt([
        "@local_config_tensorrt//:nv_infer",
    ]) + tf_custom_op_library_additional_deps(),
<<<<<<< HEAD
    alwayslink = 1,
=======
    # TODO(laigd)
    alwayslink = 1,  # buildozer: disable=alwayslink-with-hdrs
>>>>>>> cef83646
)

tf_gen_op_libs(
    op_lib_names = ["trt_engine_op"],
    deps = if_tensorrt([
        "@local_config_tensorrt//:nv_infer",
    ]),
)

tf_cuda_library(
    name = "trt_logging",
    srcs = ["log/trt_logger.cc"],
    hdrs = ["log/trt_logger.h"],
    visibility = ["//visibility:public"],
    deps = [
        "//tensorflow/core:lib_proto_parsing",
    ] + if_tensorrt([
        "@local_config_tensorrt//:nv_infer",
    ]),
)

tf_gen_op_wrapper_py(
    name = "trt_engine_op",
    deps = [
        ":trt_engine_op_op_lib",
        ":trt_logging",
        ":trt_shape_function",
    ],
)

tf_custom_op_py_library(
    name = "trt_engine_op_loader",
    srcs = ["python/ops/trt_engine_op.py"],
    dso = [
        ":python/ops/_trt_engine_op.so",
    ] + if_tensorrt([
        "@local_config_tensorrt//:nv_infer",
    ]),
    srcs_version = "PY2AND3",
    deps = [
        "//tensorflow/python:framework_for_generated_wrappers",
        "//tensorflow/python:resources",
    ],
)

py_library(
    name = "init_py",
    srcs = [
        "__init__.py",
        "python/__init__.py",
    ],
    srcs_version = "PY2AND3",
    deps = [
        ":trt_convert_py",
        ":trt_ops_py",
    ],
)

py_library(
    name = "trt_ops_py",
    srcs_version = "PY2AND3",
    deps = [
        ":trt_engine_op",
        ":trt_engine_op_loader",
    ],
)

py_library(
    name = "trt_convert_py",
    srcs = ["python/trt_convert.py"],
    srcs_version = "PY2AND3",
    deps = [
        ":wrap_conversion",
    ],
)

tf_py_wrap_cc(
    name = "wrap_conversion",
    srcs = ["trt_conversion.i"],
    copts = tf_copts(),
    deps = [
        ":trt_conversion",
        "//tensorflow/core:framework_lite",
        "//util/python:python_headers",
    ],
)

# Library for the node-level conversion portion of TensorRT operation creation
tf_cuda_library(
    name = "trt_conversion",
    srcs = [
        "convert/convert_graph.cc",
        "convert/convert_nodes.cc",
    ],
    hdrs = [
        "convert/convert_graph.h",
        "convert/convert_nodes.h",
    ],
    deps = [
        ":segment",
        ":trt_logging",
        "//tensorflow/core/grappler:grappler_item",
        "//tensorflow/core/grappler:utils",
        "//tensorflow/core:framework",
        "//tensorflow/core:framework_lite",
        "//tensorflow/core:graph",
        "//tensorflow/core:lib",
        "//tensorflow/core:lib_internal",
        "//tensorflow/core:protos_all_cc",
        "//tensorflow/core/grappler:devices",
        "//tensorflow/core/grappler/clusters:virtual_cluster",
        "//tensorflow/core/grappler/costs:graph_properties",
        "//tensorflow/core/grappler/optimizers:constant_folding",
        "//tensorflow/core/grappler/optimizers:layout_optimizer",
    ] + if_tensorrt([
        "@local_config_tensorrt//:nv_infer",
    ]) + tf_custom_op_library_additional_deps(),
)

# Library for the segmenting portion of TensorRT operation creation
cc_library(
    name = "segment",
    srcs = ["segment/segment.cc"],
    hdrs = [
        "segment/segment.h",
        "segment/union_find.h",
    ],
    linkstatic = 1,
    deps = [
        "//tensorflow/core:graph",
        "//tensorflow/core:lib_proto_parsing",
        "//tensorflow/core:protos_all_cc",
        "@protobuf_archive//:protobuf_headers",
    ],
)

tf_cc_test(
    name = "segment_test",
    size = "small",
    srcs = ["segment/segment_test.cc"],
    deps = [
        ":segment",
        "//tensorflow/c:c_api",
        "//tensorflow/core:lib",
        "//tensorflow/core:protos_all_cc",
        "//tensorflow/core:test",
        "//tensorflow/core:test_main",
    ],
)

filegroup(
    name = "all_files",
    srcs = glob(
        ["**/*"],
        exclude = [
            "**/METADATA",
            "**/OWNERS",
        ],
    ),
    visibility = ["//tensorflow:__subpackages__"],
)<|MERGE_RESOLUTION|>--- conflicted
+++ resolved
@@ -82,12 +82,8 @@
     ] + if_tensorrt([
         "@local_config_tensorrt//:nv_infer",
     ]) + tf_custom_op_library_additional_deps(),
-<<<<<<< HEAD
-    alwayslink = 1,
-=======
     # TODO(laigd)
     alwayslink = 1,  # buildozer: disable=alwayslink-with-hdrs
->>>>>>> cef83646
 )
 
 tf_gen_op_libs(
