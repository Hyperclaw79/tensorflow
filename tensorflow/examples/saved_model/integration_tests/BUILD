--- conflicted
+++ resolved
@@ -21,19 +21,6 @@
     visibility = ["//tensorflow:internal"],
     deps = [
         ":mnist_util",
-<<<<<<< HEAD
-        ":util",
-        "//tensorflow:tensorflow_py",
-    ],
-)
-
-py_library(
-    name = "util",
-    srcs = ["util.py"],
-    visibility = ["//tensorflow:internal"],
-    deps = [
-=======
->>>>>>> a071e843
         "//tensorflow:tensorflow_py",
     ],
 )
